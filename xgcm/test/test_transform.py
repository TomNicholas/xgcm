--- conflicted
+++ resolved
@@ -1039,10 +1039,7 @@
     axis = list(grid_kwargs["coords"].keys())[0]
     grid = Grid(source, periodic=False, **grid_kwargs)
     with pytest.raises(ValueError):
-<<<<<<< HEAD
         _ = grid.transform(source.data, axis, target, **transform_kwargs)
-=======
-        transformed = grid.transform(source.data, axis, target, **transform_kwargs)
 
 
 @pytest.mark.skipif(numba is None, reason="numba required")
@@ -1052,8 +1049,8 @@
         grid_kwargs,
         target,
         transform_kwargs,
-        expected,
-        error_flag,
+        _,
+        _,
     ) = construct_test_source_data(cases["linear_depth_dens"])
 
     axis = list(grid_kwargs["coords"].keys())[0]
@@ -1067,10 +1064,10 @@
     # for either one of `source`, `target` or `target_data` input arguments.
     match_msg = r"needs to be a"
     with pytest.raises(ValueError, match=r"`da` " + match_msg):
-        transformed = grid.transform(source, axis, target, **transform_kwargs)
+        grid.transform(source, axis, target, **transform_kwargs)
 
     with pytest.raises(ValueError, match=match_msg):
-        transformed = grid.transform(
+        grid.transform(
             source.data, axis, target.to_dataset(name="dummy"), **transform_kwargs
         )
 
@@ -1078,5 +1075,4 @@
         name="dummy"
     )
     with pytest.raises(ValueError, match=match_msg):
-        transformed = grid.transform(source.data, axis, target, **transform_kwargs)
->>>>>>> 3bdc7a93
+        grid.transform(source.data, axis, target, **transform_kwargs)