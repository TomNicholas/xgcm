import functools
import inspect
import itertools
import operator
import warnings
from collections import OrderedDict

import docrep  # type: ignore
import numpy as np
import xarray as xr
from dask.array import Array as Dask_Array

from . import comodo, gridops
from .duck_array_ops import _apply_boundary_condition, _pad_array, concatenate
from .grid_ufunc import (
    GridUFunc,
    _has_chunked_core_dims,
    _signatures_equivalent,
    apply_as_grid_ufunc,
)
from .metrics import iterate_axis_combinations

try:
    import numba  # type: ignore

    from .transform import conservative_interpolation, linear_interpolation
except ImportError:
    numba = None

from typing import Any, Dict, Iterable, Union

docstrings = docrep.DocstringProcessor(doc_key="My doc string")


def _maybe_promote_str_to_list(a):
    # TODO: improve this
    if isinstance(a, str):
        return [a]
    else:
        return a


_VALID_BOUNDARY = [None, "fill", "extend", "extrapolate"]


class Axis:
    """
    An object that represents a group of coordinates that all lie along the same
    physical dimension but at different positions with respect to a grid cell.
    There are four possible positions:

         Center
         |------o-------|------o-------|------o-------|------o-------|
               [0]            [1]            [2]            [3]

         Left
         |------o-------|------o-------|------o-------|------o-------|
        [0]            [1]            [2]            [3]

         Right
         |------o-------|------o-------|------o-------|------o-------|
                       [0]            [1]            [2]            [3]

         Inner
         |------o-------|------o-------|------o-------|------o-------|
                       [0]            [1]            [2]

         Outer
         |------o-------|------o-------|------o-------|------o-------|
        [0]            [1]            [2]            [3]            [4]

    The `center` position is the only one without the `c_grid_axis_shift`
    attribute, which must be present for the other four. However, the actual
    value of `c_grid_axis_shift` is ignored for `inner` and `outer`, which are
    differentiated by their length.
    """

    def __init__(
        self,
        ds,
        axis_name,
        periodic=True,
        default_shifts={},
        coords=None,
        boundary=None,
        fill_value=None,
    ):
        """
        Create a new Axis object from an input dataset.

        Parameters
        ----------
        ds : xarray.Dataset
            Contains the relevant grid information. Coordinate attributes
            should conform to Comodo conventions [1]_.
        axis_name : str
            The name of the axis (should match axis attribute)
        periodic : bool, optional
            Whether the domain is periodic along this axis
        default_shifts : dict, optional
            Default mapping from and to grid positions
            (e.g. `{'center': 'left'}`). Will be inferred if not specified.
        coords : dict, optional
            Mapping of axis positions to coordinate names
            (e.g. `{'center': 'XC', 'left: 'XG'}`)
        boundary : str or dict, optional,
            boundary can either be one of {None, 'fill', 'extend', 'extrapolate'}

            * None:  Do not apply any boundary conditions. Raise an error if
              boundary conditions are required for the operation.
            * 'fill':  Set values outside the array boundary to fill_value
              (i.e. a Dirichlet boundary condition.)
            * 'extend': Set values outside the array to the nearest array
              value. (i.e. a limited form of Neumann boundary condition where
              the difference at the boundary will be zero.)
            * 'extrapolate': Set values by extrapolating linearly from the two
              points nearest to the edge
            This sets the default value. It can be overriden by specifying the
            boundary kwarg when calling specific methods.
        fill_value : float, optional
            The value to use in the boundary condition when `boundary='fill'`.

        REFERENCES
        ----------
        .. [1] Comodo Conventions https://web.archive.org/web/20160417032300/http://pycomodo.forge.imag.fr/norm.html
        """

        self._ds = ds
        self.name = axis_name
        self._periodic = periodic
        if boundary not in _VALID_BOUNDARY:
            raise ValueError(
                f"Expected 'boundary' to be one of {_VALID_BOUNDARY}. Received {boundary!r} instead."
            )
        self.boundary = boundary
        if fill_value is not None and not isinstance(fill_value, (int, float)):
            raise ValueError("Expected 'fill_value' to be a number.")
        self.fill_value = fill_value if fill_value is not None else 0.0

        if coords:
            # use specified coords
            self.coords = {pos: name for pos, name in coords.items()}
        else:
            # fall back on comodo conventions
            self.coords = comodo.get_axis_positions_and_coords(ds, axis_name)

        # self.coords is a dictionary with the following structure
        #   key: position_name {'center' ,'left' ,'right', 'outer', 'inner'}
        #   value: name of the dimension

        # set default position shifts
        fallback_shifts = {
            "center": ("left", "right", "outer", "inner"),
            "left": ("center",),
            "right": ("center",),
            "outer": ("center",),
            "inner": ("center",),
        }
        self._default_shifts = {}
        for pos in self.coords:
            # use user-specified value if present
            if pos in default_shifts:
                self._default_shifts[pos] = default_shifts[pos]
            else:
                for possible_shift in fallback_shifts[pos]:
                    if possible_shift in self.coords:
                        self._default_shifts[pos] = possible_shift
                        break

        ########################################################################
        # DEVELOPER DOCUMENTATION
        #
        # The attributes below are my best attempt to represent grid topology
        # in a general way. The data structures are complicated, but I can't
        # think of any way to simplify them.
        #
        # self._facedim (str) is the name of a dimension (e.g. 'face') or None.
        # If it is None, that means that the grid topology is _simple_, i.e.
        # that this is not a cubed-sphere grid or similar. For example:
        #
        #     ds.dims == ('time', 'lat', 'lon')
        #
        # If _facedim is set to a dimension name, that means that shifting
        # grid positions requires exchanging data among multiple "faces"
        # (a.k.a. "tiles", "facets", etc.). For this to work, there must be a
        # dimension corresponding to the different faces. This is `_facedim`.
        # For example:
        #
        #     ds.dims == ('time', 'face', 'lat', 'lon')
        #
        # In this case, `self._facedim == 'face'`
        #
        # We initialize all of this to None and let the `Grid` class handle
        # setting these attributes for complex geometries.
        self._facedim = None
        #
        # `self._connections` is a dictionary. It contains information about the
        # connectivity among this axis and other axes.
        # It should have the structure
        #
        #     {facedim_index: ((left_facedim_index, left_axis, left_reverse),
        #                      (right_facedim_index, right_axis, right_reverse)}
        #
        # `facedim_index` : a value used to index the `self._facedim` dimension
        #   (If `self._facedim` is `None`, then there should be only one key in
        #   `facedim_index` and that key should be `None`.)
        # `left_facedim_index` : the facedim index of the neighbor to the left.
        #   (If `self._facedim` is `None`, this must also be `None`.)
        # `left_axis` : an `Axis` object for the values to the left of this axis
        # `left_reverse` : bool, whether the connection should be reversed. By
        #   default, the left side of this axis will be connected to the right
        #   side of the neighboring axis. `left_reverse` overrides this and
        #   instead connects to the left side of the neighboring axis
        self._connections = {None: (None, None)}

        # now we implement periodic coordinates by setting appropriate
        # connections
        if periodic:
            self._connections = {None: ((None, self, False), (None, self, False))}

    def __repr__(self):
        is_periodic = "periodic" if self._periodic else "not periodic"
        summary = [
            "<xgcm.Axis '%s' (%s, boundary=%r)>"
            % (self.name, is_periodic, self.boundary)
        ]
        summary.append("Axis Coordinates:")
        summary += self._coord_desc()
        return "\n".join(summary)

    def _coord_desc(self):
        summary = []
        for name, cname in self.coords.items():
            coord_info = "  * %-8s %s" % (name, cname)
            if name in self._default_shifts:
                coord_info += " --> %s" % self._default_shifts[name]
            summary.append(coord_info)
        return summary

    @docstrings.get_sectionsf("neighbor_binary_func")
    @docstrings.dedent
    def _neighbor_binary_func(
        self,
        da,
        f,
        to,
        boundary=None,
        fill_value=None,
        boundary_discontinuity=None,
        vector_partner=None,
        keep_coords=False,
    ):
        """
        Apply a function to neighboring points.

        Parameters
        ----------
        da : xarray.DataArray
            The data on which to operate
        f : function
            With signature f(da_left, da_right, shift)
        to : {'center', 'left', 'right', 'inner', 'outer'}
            The direction in which to shift the array. If not specified,
            default will be used.
        boundary : {None, 'fill', 'extend'}
            A flag indicating how to handle boundaries:

            * None:  Do not apply any boundary conditions. Raise an error if
              boundary conditions are required for the operation.
            * 'fill':  Set values outside the array boundary to fill_value
              (i.e. a Dirichlet boundary condition.)
            * 'extend': Set values outside the array to the nearest array
              value. (i.e. a limited form of Neumann boundary condition.)
        fill_value : float, optional
            The value to use in the boundary condition with `boundary='fill'`.
        vector_partner : dict, optional
            A single key (string), value (DataArray)
        keep_coords : boolean, optional
            Preserves compatible coordinates. False by default.

        Returns
        -------
        da_i : xarray.DataArray
            The differenced data
        """
        position_from, dim = self._get_position_name(da)
        if to is None:
            to = self._default_shifts[position_from]

        if boundary is None:
            boundary = self.boundary
        if fill_value is None:
            fill_value = self.fill_value
        data_new = self._neighbor_binary_func_raw(
            da,
            f,
            to,
            boundary=boundary,
            fill_value=fill_value,
            boundary_discontinuity=boundary_discontinuity,
            vector_partner=vector_partner,
        )
        # wrap in a new xarray wrapper
        da_new = self._wrap_and_replace_coords(da, data_new, to, keep_coords)

        return da_new

    docstrings.delete_params("neighbor_binary_func.parameters", "f")

    def _neighbor_binary_func_raw(
        self,
        da,
        f,
        to,
        boundary=None,
        fill_value=0.0,
        boundary_discontinuity=None,
        vector_partner=None,
        position_check=True,
    ):

        # get the two neighboring sets of raw data
        data_left, data_right = self._get_neighbor_data_pairs(
            da,
            to,
            boundary=boundary,
            fill_value=fill_value,
            boundary_discontinuity=boundary_discontinuity,
            vector_partner=vector_partner,
            position_check=position_check,
        )

        # apply the function
        data_new = f(data_left, data_right)

        return data_new

    def _get_edge_data(
        self,
        da,
        is_left_edge=True,
        boundary=None,
        fill_value=0.0,
        ignore_connections=False,
        vector_partner=None,
        boundary_discontinuity=None,
    ):
        """Get the appropriate edge data given axis connectivity and / or
        boundary conditions.
        """

        position, this_dim = self._get_position_name(da)
        this_axis_num = da.get_axis_num(this_dim)

        def face_edge_data(fnum, face_axis, count=1):
            # get the edge data for a single face

            # There will not necessarily be connection data for every face
            # for every axis. If there is no connection data, fnum will not
            # be a key for self._connections.

            if fnum in self._connections:
                # it should always be a len 2 tuple
                face_connection = self._connections[fnum][0 if is_left_edge else 1]
            else:
                face_connection = None

            if (face_connection is None) or ignore_connections:
                # no connection: use specified boundary condition instead
                if self._facedim:
                    da_face = da.isel(**{self._facedim: slice(fnum, fnum + 1)})
                else:
                    da_face = da
                return _apply_boundary_condition(
                    da_face,
                    this_dim,
                    is_left_edge,
                    boundary=boundary,
                    fill_value=fill_value,
                )

            neighbor_fnum, neighbor_axis, reverse = face_connection

            # check for consistency
            if face_axis is None:
                assert neighbor_fnum is None

            # Build up a slice that selects the correct edge region for a
            # given face. We work directly with variables rather than
            # DataArrays in the hopes of greater efficiency, avoiding
            # indexing / alignment

            # Start with getting all the data
            edge_slice = [slice(None)] * da.ndim
            if face_axis is not None:
                # get the neighbor face
                edge_slice[face_axis] = slice(neighbor_fnum, neighbor_fnum + 1)

            data = da
            # vector_partner is a one-entry dictionary
            # - key is an axis identifier (e.g. 'X')
            # - value is a DataArray
            if vector_partner:
                vector_partner_axis_name = next(iter(vector_partner))
                if neighbor_axis.name == vector_partner_axis_name:
                    data = vector_partner[vector_partner_axis_name]
                    if reverse:
                        raise NotImplementedError(
                            "Don't know how to handle "
                            "vectors with reversed "
                            "connections."
                        )
            # TODO: there is still lots to figure out here regarding vectors.
            # What we have currently works fine for vectors oriented normal
            # to the axis (e.g. interp and diff u along x axis)
            # It does NOT work for vectors tangent to the axis
            # (e.g. interp and diff v along x axis)
            # That is a pretty hard problem to solve, because rotating these
            # faces also mixes up left vs right position. The solution will be
            # quite involved and will probably require the edge points to be
            # populated.
            # I don't even know how to detect the fail case, let alone solve it.

            neighbor_edge_dim = neighbor_axis.coords[position]
            neighbor_edge_axis_num = data.get_axis_num(neighbor_edge_dim)
            if is_left_edge and not reverse:
                neighbor_edge_slice = slice(-count, None)
            else:
                neighbor_edge_slice = slice(None, count)
            edge_slice[neighbor_edge_axis_num] = neighbor_edge_slice

            # the orthogonal dimension need to be reoriented if we are
            # connected to the other axis. Is this because of some deep
            # topological principle?
            if neighbor_axis is not self:
                ortho_axis = da.get_axis_num(self.coords[position])
                ortho_slice = slice(None, None, -1)
                edge_slice[ortho_axis] = ortho_slice

            edge = data.variable[tuple(edge_slice)].data

            # the axis of the edge on THIS face is not necessarily the same
            # as the axis on the OTHER face
            if neighbor_axis is not self:
                edge = edge.swapaxes(neighbor_edge_axis_num, this_axis_num)

            return edge

        if self._facedim:
            face_axis_num = da.get_axis_num(self._facedim)
            arrays = [
                face_edge_data(fnum, face_axis_num) for fnum in da[self._facedim].values
            ]
            edge_data = concatenate(arrays, face_axis_num)
        else:
            edge_data = face_edge_data(None, None)
        if self._periodic:
            if boundary_discontinuity:
                if is_left_edge:
                    edge_data = edge_data - boundary_discontinuity
                elif not is_left_edge:
                    edge_data = edge_data + boundary_discontinuity
        return edge_data

    def _extend_left(
        self,
        da,
        boundary=None,
        fill_value=0.0,
        ignore_connections=False,
        vector_partner=None,
        boundary_discontinuity=None,
    ):

        axis_num = self._get_axis_dim_num(da)
        kw = dict(
            is_left_edge=True,
            boundary=boundary,
            fill_value=fill_value,
            ignore_connections=ignore_connections,
            vector_partner=vector_partner,
            boundary_discontinuity=boundary_discontinuity,
        )
        edge_data = self._get_edge_data(da, **kw)
        return concatenate([edge_data, da.data], axis=axis_num)

    def _extend_right(
        self,
        da,
        boundary=None,
        fill_value=0.0,
        ignore_connections=False,
        vector_partner=None,
        boundary_discontinuity=None,
    ):
        axis_num = self._get_axis_dim_num(da)
        kw = dict(
            is_left_edge=False,
            boundary=boundary,
            fill_value=fill_value,
            ignore_connections=ignore_connections,
            vector_partner=vector_partner,
            boundary_discontinuity=boundary_discontinuity,
        )
        edge_data = self._get_edge_data(da, **kw)
        return concatenate([da.data, edge_data], axis=axis_num)

    def _get_neighbor_data_pairs(
        self,
        da,
        position_to,
        boundary=None,
        fill_value=0.0,
        ignore_connections=False,
        boundary_discontinuity=None,
        vector_partner=None,
        position_check=True,
    ):

        position_from, dim = self._get_position_name(da)
        axis_num = da.get_axis_num(dim)

        boundary_kwargs = dict(
            boundary=boundary,
            fill_value=fill_value,
            ignore_connections=ignore_connections,
            vector_partner=vector_partner,
            boundary_discontinuity=boundary_discontinuity,
        )

        valid_positions = ["outer", "inner", "left", "right", "center"]

        if position_to == position_from:
            raise ValueError("Can't get neighbor pairs for the same position.")

        if position_to not in valid_positions:
            raise ValueError(
                "`%s` is not a valid axis position name. Valid "
                "names are %r." % (position_to, valid_positions)
            )

        # This prevents the grid generation to work, I added an optional
        # kwarg that deactivates this check
        # (only set False from autogenerate/generate_grid_ds)

        if position_check:
            if position_to not in self.coords:
                raise ValueError(
                    "This axis doesn't contain a `%s` position" % position_to
                )

        transition = (position_from, position_to)

        if (transition == ("outer", "center")) or (transition == ("center", "inner")):
            # don't need any edge values
            left = da.isel(**{dim: slice(None, -1)}).data
            right = da.isel(**{dim: slice(1, None)}).data
        elif (transition == ("center", "outer")) or (transition == ("inner", "center")):
            # need both edge values
            left = self._extend_left(da, **boundary_kwargs)
            right = self._extend_right(da, **boundary_kwargs)
        elif transition == ("center", "left") or transition == ("right", "center"):
            # need to slice *after* getting edge because otherwise we could
            # mess up complicated connections (e.g. cubed-sphere)
            left = self._extend_left(da, **boundary_kwargs)
            # unfortunately left is not an xarray so we have to slice
            # it the long numpy way
            slc = axis_num * (slice(None),) + (slice(0, -1),)
            left = left[slc]
            right = da.data
        elif transition == ("center", "right") or transition == ("left", "center"):
            # need to slice *after* getting edge because otherwise we could
            # mess up complicated connections (e.g. cubed-sphere)
            right = self._extend_right(da, **boundary_kwargs)
            # unfortunately left is not an xarray so we have to slice
            # it the long numpy way
            slc = axis_num * (slice(None),) + (slice(1, None),)
            right = right[slc]
            left = da.data
        else:
            raise NotImplementedError(
                " to ".join(transition) + " transition not yet supported."
            )

        return left, right

    @docstrings.dedent
    def interp(
        self,
        da,
        to=None,
        boundary=None,
        fill_value=None,
        boundary_discontinuity=None,
        vector_partner=None,
        keep_coords=False,
    ):
        """
        Interpolate neighboring points to the intermediate grid point along
        this axis.

        Parameters
        ----------
        %(neighbor_binary_func.parameters.no_f)s


        Returns
        -------
        da_i : xarray.DataArray
            The interpolated data

        """

        return self._neighbor_binary_func(
            da,
            raw_interp_function,
            to,
            boundary,
            fill_value,
            boundary_discontinuity,
            vector_partner,
            keep_coords=keep_coords,
        )

    @docstrings.dedent
    def diff(
        self,
        da,
        to=None,
        boundary=None,
        fill_value=None,
        boundary_discontinuity=None,
        vector_partner=None,
        keep_coords=False,
    ):
        """
        Difference neighboring points to the intermediate grid point.

        Parameters
        ----------
        %(neighbor_binary_func.parameters.no_f)s

        Returns
        -------
        da_i : xarray.DataArray
            The differenced data
        """

        return self._neighbor_binary_func(
            da,
            raw_diff_function,
            to,
            boundary,
            fill_value,
            boundary_discontinuity,
            vector_partner,
            keep_coords=keep_coords,
        )

    @docstrings.dedent
    def cumsum(self, da, to=None, boundary=None, fill_value=0.0, keep_coords=False):
        """
        Cumulatively sum a DataArray, transforming to the intermediate axis
        position.

        Parameters
        ----------
        %(neighbor_binary_func.parameters.no_f)s

        Returns
        -------
        da_cum : xarray.DataArray
            The cumsummed data
        """

        pos, dim = self._get_position_name(da)

        if to is None:
            to = self._default_shifts[pos]

        # first use xarray's cumsum method
        da_cum = da.cumsum(dim=dim)

        boundary_kwargs = dict(boundary=boundary, fill_value=fill_value)

        # now pad / trim the data as necessary
        # here we enumerate all the valid possible shifts
        if (pos == "center" and to == "right") or (pos == "left" and to == "center"):
            # do nothing, this is the default for how cumsum works
            data = da_cum.data
        elif (pos == "center" and to == "left") or (pos == "right" and to == "center"):
            data = _pad_array(
                da_cum.isel(**{dim: slice(0, -1)}), dim, left=True, **boundary_kwargs
            )
        elif (pos == "center" and to == "inner") or (pos == "outer" and to == "center"):
            data = da_cum.isel(**{dim: slice(0, -1)}).data
        elif (pos == "center" and to == "outer") or (pos == "inner" and to == "center"):
            data = _pad_array(da_cum, dim, left=True, **boundary_kwargs)
        else:
            raise ValueError(
                "From `%s` to `%s` is not a valid position "
                "shift for cumsum operation." % (pos, to)
            )

        da_cum_newcoord = self._wrap_and_replace_coords(da, data, to, keep_coords)
        return da_cum_newcoord

    @docstrings.dedent
    def min(
        self,
        da,
        to=None,
        boundary=None,
        fill_value=None,
        boundary_discontinuity=None,
        vector_partner=None,
        keep_coords=False,
    ):
        """
        Minimum of neighboring points on intermediate grid point.

        Parameters
        ----------
        %(neighbor_binary_func.parameters.no_f)s

        Returns
        -------
        da_i : xarray.DataArray
            The differenced data
        """

        return self._neighbor_binary_func(
            da,
            raw_min_function,
            to,
            boundary,
            fill_value,
            boundary_discontinuity,
            vector_partner,
            keep_coords,
        )

    @docstrings.dedent
    def max(
        self,
        da,
        to=None,
        boundary=None,
        fill_value=None,
        boundary_discontinuity=None,
        vector_partner=None,
        keep_coords=False,
    ):
        """
        Maximum of neighboring points on intermediate grid point.

        Parameters
        ----------
        %(neighbor_binary_func.parameters.no_f)s

        Returns
        -------
        da_i : xarray.DataArray
            The differenced data
        """

        return self._neighbor_binary_func(
            da,
            raw_max_function,
            to,
            boundary,
            fill_value,
            boundary_discontinuity,
            vector_partner,
            keep_coords,
        )

    def transform(
        self,
        da,
        target,
        target_data=None,
        method="linear",
        mask_edges=True,
        bypass_checks=False,
        suffix="_transformed",
    ):
        """Convert an array of data to new 1D-coordinates.
        The method takes a multidimensional array of data `da` and
        transforms it onto another data_array `target_data` in the
        direction of the axis (for each 1-dimensional 'column').

        `target_data` can be e.g. the existing coordinate along an
        axis, like depth. xgcm automatically detects the appropriate
        coordinate and then transforms the data from the input
        positions to the desired positions defined in `target`. This
        is the default behavior. The method can also be used for more
        complex cases like transforming a dataarray into new
        coordinates that are defined by e.g. a tracer field like
        temperature, density, etc.

        Currently two methods are supported to carry out the
        transformation:

        - 'linear': Values are linear interpolated between 1D columns
          along `axis` of `da` and `target_data`. This method requires
          `target_data` to increase/decrease monotonically. `target`
          values are interpreted as new cell centers in this case. By
          default this method will return nan for values in `target` that
          are outside of the range of `target_data`, setting
          `mask_edges=False` results in the default np.interp behavior of
          repeated values.

        - 'conservative': Values are transformed while conserving the
          integral of `da` along each 1D column. This method can be used
          with non-monotonic values of `target_data`. Currently this will
          only work with extensive quantities (like heat, mass, transport)
          but not with intensive quantities (like temperature, density,
          velocity). N given `target` values are interpreted as cell-bounds
          and the returned array will have N-1 elements along the newly
          created coordinate, with coordinate values that are interpolated
          between `target` values.

        Parameters
        ----------
        da : xr.xr.DataArray
            Input data
        target : {np.array, xr.DataArray}
            Target points for transformation. Depending on the method is
            interpreted as cell center (method='linear') or cell bounds
            (method='conservative).
            Values correpond to `target_data` or the existing coordinate
            along the axis (if `target_data=None`). The name of the
            resulting new coordinate is determined by the input type.
            When passed as numpy array the resulting dimension is named
            according to `target_data`, if provided as xr.Dataarray
            naming is inferred from the `target` input.
        target_data : xr.DataArray, optional
            Data to transform onto (e.g. a tracer like density or temperature).
            Defaults to None, which infers the appropriate coordinate along
            `axis` (e.g. the depth).
        method : str, optional
            Method used to transform, by default "linear"
        mask_edges : bool, optional
            If activated, `target` values outside the range of `target_data`
            are masked with nan, by default True. Only applies to 'linear' method.
        bypass_checks : bool, optional
            Only applies for `method='linear'`.
            Option to bypass logic to flip data if monotonically decreasing along the axis.
            This will improve performance if True, but the user needs to ensure that values
            are increasing along the axis.
        suffix : str, optional
            Customizable suffix to the name of the output array. This will
            be added to the original name of `da`. Defaults to `_transformed`.

        Returns
        -------
        xr.DataArray
            The transformed data


        """
        # Theoretically we should be able to use a multidimensional `target`, which would need the additional information provided with `target_dim`.
        # But the feature is not tested yet, thus setting this to default value internally (resulting in error in `_parse_target`, when a multidim `target` is passed)
        target_dim = None

        # check optional numba dependency
        if numba is None:
            raise ImportError(
                "The transform functionality of xgcm requires numba. Install using `conda install numba`."
            )

        # raise error if axis is periodic
        if self._periodic:
            raise ValueError(
                "`transform` can only be used on axes that are non-periodic. Pass `periodic=False` to `xgcm.Grid`."
            )

        # raise error if the target values are not provided as xr.dataarray
        for var_name, variable, allowed_types in [
            ("da", da, [xr.DataArray]),
            ("target", target, [xr.DataArray, np.ndarray]),
            ("target_data", target_data, [xr.DataArray]),
        ]:
            if not (isinstance(variable, tuple(allowed_types)) or variable is None):
                raise ValueError(
                    f"`{var_name}` needs to be a {' or '.join([str(a) for a in allowed_types])}. Found {type(variable)}"
                )

        def _target_data_name_handling(target_data):
            """Handle target_data input without a name"""
            if target_data.name is None:
                warnings.warn(
                    "Input`target_data` has no name, but we need a name for the transformed dimension. The name `TRANSFORMED_DIMENSION` will be used. To avoid this warning, call `.rename` on `target_data` before calling `transform`."
                )
                target_data.name = "TRANSFORMED_DIMENSION"

        def _check_other_dims(target_da):
            # check if other dimensions (excluding ones associated with the transform axis) are the
            # same between `da` and `target_data`. If not provide instructions how to work around.

            da_other_dims = set(da.dims) - set(self.coords.values())
            target_da_other_dims = set(target_da.dims) - set(self.coords.values())
            if not target_da_other_dims.issubset(da_other_dims):
                raise ValueError(
                    f"Found additional dimensions [{target_da_other_dims-da_other_dims}]"
                    "in `target_data` not found in `da`. This could mean that the target "
                    "array is not on the same position along other axes."
                    " If the additional dimensions are associated witha staggered axis, "
                    "use grid.interp() to move values to other grid position. "
                    "If additional dimensions are not related to the grid (e.g. climate "
                    "model ensemble members or similar), use xr.broadcast() before using transform."
                )

        def _parse_target(target, target_dim, target_data_dim, target_data):
            """Parse target values into correct xarray naming and set default naming based on input data"""
            # if target_data is not provided, assume the target to be one of the staggered dataset dimensions.
            if target_data is None:
                target_data = self._ds[target_data_dim]

            # Infer target_dim from target
            if isinstance(target, xr.DataArray):
                if len(target.dims) == 1:
                    if target_dim is None:
                        target_dim = list(target.dims)[0]
                else:
                    if target_dim is None:
                        raise ValueError(
                            f"Cant infer `target_dim` from `target` since it has more than 1 dimension [{target.dims}]. This is currently not supported. `."
                        )
            else:
                # if the target is not provided as xr.Dataarray we take the name of the target_data as new dimension name
                _target_data_name_handling(target_data)
                target_dim = target_data.name
                target = xr.DataArray(
                    target, dims=[target_dim], coords={target_dim: target}
                )

            _check_other_dims(target_data)
            return target, target_dim, target_data

        _, dim = self._get_position_name(da)
        if method == "linear":
            target, target_dim, target_data = _parse_target(
                target, target_dim, dim, target_data
            )
            out = linear_interpolation(
                da,
                target_data,
                target,
                dim,
                dim,  # in this case the dimension of phi and theta are the same
                target_dim,
                mask_edges=mask_edges,
                bypass_checks=bypass_checks,
            )
        elif method == "conservative":
            # the conservative method requires `target_data` to be on the `outer` coordinate.
            # If that is not the case (a very common use case like transformation on any tracer),
            # we need to infer the boundary values (using the interp logic)
            # for this method we need the `outer` position. Error out if its not there.
            try:
                target_data_dim = self.coords["outer"]
            except KeyError:
                raise RuntimeError(
                    "In order to use the method `conservative` the grid object needs to have `outer` coordinates."
                )

            target, target_dim, target_data = _parse_target(
                target, target_dim, target_data_dim, target_data
            )

            # check on which coordinate `target_data` is, and interpolate if needed
            if target_data_dim not in target_data.dims:
                warnings.warn(
                    "The `target data` input is not located on the cell bounds. This method will continue with linear interpolation with repeated boundary values. For most accurate results provide values on cell bounds.",
                    UserWarning,
                )
                target_data = self.interp(target_data, boundary="extend")
                # This seems to end up with chunks along the axis dimension.
                # Rechunk to keep xr.apply_func from complaining.
                # TODO: This should be made obsolete, when the internals are refactored using numba
                target_data = target_data.chunk(
                    {self._get_position_name(target_data)[1]: -1}
                )

            out = conservative_interpolation(
                da,
                target_data,
                target,
                dim,
                target_data_dim,  # in this case the dimension of phi and theta are the same
                target_dim,
            )

        return out

    def _wrap_and_replace_coords(self, da, data_new, position_to, keep_coords=False):
        """
        Take the base coords from da, the data from data_new, and return
        a new DataArray with a coordinate on position_to.
        """
        position_from, old_dim = self._get_position_name(da)
        try:
            new_dim = self.coords[position_to]
        except KeyError:
            raise KeyError("Position '%s' was not found in axis.coords." % position_to)

        orig_dims = da.dims

        coords = OrderedDict()
        dims = []
        for d in orig_dims:
            if d == old_dim:
                dims.append(new_dim)
                # only add coordinate if it actually exists
                # otherwise this creates a new coordinate where before there
                # was none
                if new_dim in self._ds.coords:
                    coords[new_dim] = self._ds.coords[new_dim]
            else:
                dims.append(d)
                # only add coordinate if it actually exists...
                if d in da.coords:
                    coords[d] = da.coords[d]

        # add compatible coords
        if keep_coords:
            for c in da.coords:
                if c not in coords and set(da[c].dims).issubset(dims):
                    coords[c] = da[c]

        return xr.DataArray(data_new, dims=dims, coords=coords)

    def _get_position_name(self, da):
        """Return the position and name of the axis coordinate in a DataArray."""
        for position, coord_name in self.coords.items():
            # TODO: should we have more careful checking of alignment here?
            if coord_name in da.dims:
                return position, coord_name

        raise KeyError(
            "None of the DataArray's dims %s were found in axis "
            "coords." % repr(da.dims)
        )

    def _get_axis_dim_num(self, da):
        """Return the dimension number of the axis coordinate in a DataArray."""
        _, coord_name = self._get_position_name(da)
        return da.get_axis_num(coord_name)


_XGCM_BOUNDARY_KWARG_TO_XARRAY_PAD_KWARG = {
    "periodic": "wrap",
    "fill": "constant",
    "extend": "edge",
}


class Grid:
    """
    An object with multiple :class:`xgcm.Axis` objects representing different
    independent axes.
    """

    def __init__(
        self,
        ds,
        check_dims=True,
        periodic=True,
        default_shifts={},
        face_connections=None,
        coords=None,
        metrics=None,
        boundary=None,
        fill_value=None,
    ):
        """
        Create a new Grid object from an input dataset.

        Parameters
        ----------
        ds : xarray.Dataset
            Contains the relevant grid information. Coordinate attributes
            should conform to Comodo conventions [1]_.
        check_dims : bool, optional
            Whether to check the compatibility of input data dimensions before
            performing grid operations.
        periodic : {True, False, list}
            Whether the grid is periodic (i.e. "wrap-around"). If a list is
            specified (e.g. ``['X', 'Y']``), the axis names in the list will be
            be periodic and any other axes founds will be assumed non-periodic.
        default_shifts : dict
            A dictionary of dictionaries specifying default grid position
            shifts (e.g. ``{'X': {'center': 'left', 'left': 'center'}}``)
        face_connections : dict
            Grid topology
        coords : dict, optional
            Specifies positions of dimension names along axes X, Y, Z, e.g
            ``{'X': {'center': 'XC', 'left: 'XG'}}``.
            Each key should be an axis name (e.g., `X`, `Y`, or `Z`) and map
            to a dictionary which maps positions (`center`, `left`, `right`,
            `outer`, `inner`) to dimension names in the dataset
            (in the example above, `XC` is at the `center` position and `XG`
            at the `left` position along the `X` axis).
            If the values are not present in ``ds`` or are not dimensions,
            an error will be raised.
        metrics : dict, optional
            Specification of grid metrics mapping axis names (X, Y, Z) to corresponding
            metric variable names in the dataset
            (e.g. {('X',):['dx_t'], ('X', 'Y'):['area_tracer', 'area_u']}
            for the cell distance in the x-direction ``dx_t`` and the
            horizontal cell areas ``area_tracer`` and ``area_u``, located at
            different grid positions).
        boundary : {None, 'fill', 'extend', 'extrapolate', dict}, optional
            A flag indicating how to handle boundaries:

            * None:  Do not apply any boundary conditions. Raise an error if
              boundary conditions are required for the operation.
            * 'fill':  Set values outside the array boundary to fill_value
              (i.e. a Dirichlet boundary condition.)
            * 'extend': Set values outside the array to the nearest array
              value. (i.e. a limited form of Neumann boundary condition.)
            * 'extrapolate': Set values by extrapolating linearly from the two
              points nearest to the edge
            Optionally a dict mapping axis name to seperate values for each axis
            can be passed.
        fill_value : {float, dict}, optional
            The value to use in boundary conditions with `boundary='fill'`.
            Optionally a dict mapping axis name to seperate values for each axis
            can be passed.
        keep_coords : boolean, optional
            Preserves compatible coordinates. False by default.

        REFERENCES
        ----------
        .. [1] Comodo Conventions https://web.archive.org/web/20160417032300/http://pycomodo.forge.imag.fr/norm.html
        """
        self._ds = ds
        self._check_dims = check_dims

        if coords:
            all_axes = coords.keys()
        else:
            all_axes = comodo.get_all_axes(ds)
            coords = {}

        # check coords input validity
        for axis, positions in coords.items():
            for pos, dim in positions.items():
                if not (dim in ds.variables or dim in ds.dims):
                    raise ValueError(
                        f"Could not find dimension `{dim}` (for the `{pos}` position on axis `{axis}`) in input dataset."
                    )
                if dim not in ds.dims:
                    raise ValueError(
                        f"Input `{dim}` (for the `{pos}` position on axis `{axis}`) is not a dimension in the input datasets `ds`."
                    )

        # Convert all inputs to axes-kwarg mappings
        # Parse axis properties
        boundary = self._as_axis_kwarg_mapping(boundary, axes=all_axes)
        fill_value = self._as_axis_kwarg_mapping(fill_value, axes=all_axes)

        # Parse list input. This case does only apply to periodic.
        # Since we plan on deprecating it soon handle it here, so we can easily
        # remove it later
        if isinstance(periodic, list):
            periodic = {axname: True for axname in periodic}
        periodic = self._as_axis_kwarg_mapping(periodic, axes=all_axes)

        # Set properties on grid object. I think we are better of
        # getting completely rid of the axis object and storing/getting info from the grid object properties
        # (all of which need to be supplied/converted to axis-value mapping).
        self.boundary: Dict[str, Union[str, float, int]] = boundary
        self.fill_value: Dict[str, Union[str, float, int]] = fill_value
        self.periodic: Dict[str, Union[str, float, int]] = periodic
        # TODO we probably want to properly define these as class properties with setter/getter?
        # TODO: This also needs to check valid inputs for each one.

        # Populate axes. Much of this is just for backward compatibility.
        self.axes = OrderedDict()
        for axis_name in all_axes:
            is_periodic = periodic.get(axis_name, False)

            if axis_name in default_shifts:
                axis_default_shifts = default_shifts[axis_name]
            else:
                axis_default_shifts = {}

            if isinstance(boundary, dict):
                axis_boundary = boundary.get(axis_name, None)
            elif isinstance(boundary, str) or boundary is None:
                axis_boundary = boundary
            else:
                raise ValueError(
                    f"boundary={boundary} is invalid. Please specify a dictionary "
                    "mapping axis name to a boundary option; a string or None."
                )
            # TODO Reimplement value checking on grid properties. See comment above
            if isinstance(fill_value, dict):
                axis_fillvalue = fill_value.get(axis_name, None)
            elif isinstance(fill_value, (int, float)) or fill_value is None:
                axis_fillvalue = fill_value
            else:
                raise ValueError(
                    f"fill_value={fill_value} is invalid. Please specify a dictionary "
                    "mapping axis name to a boundary option; a number or None."
                )

            self.axes[axis_name] = Axis(
                ds,
                axis_name,
                is_periodic,
                default_shifts=axis_default_shifts,
                coords=coords.get(axis_name),
                boundary=axis_boundary,
                fill_value=axis_fillvalue,
            )

        if face_connections is not None:
            self._assign_face_connections(face_connections)

        self._metrics = {}

        if metrics is not None:
            for key, value in metrics.items():
                self.set_metrics(key, value)

        # Finish setup

    def _as_axis_kwarg_mapping(
        self,
        kwargs: Union[Any, Dict[str, Any]],
        axes: Iterable[str] = None,
    ) -> Dict[str, Any]:
        """Convert kwarg input into dict for each available axis
        E.g. for a grid with 2 axes for the keyword argument `periodic`
        periodic = True --> periodic = {'X': True, 'Y':True}
        or if not all axes are provided, the other axes will be parsed as defaults (None)
        periodic = {'X':True} --> periodic={'X': True, 'Y':None}
        """
        if axes is None:
            axes = self.axes

        parsed_kwargs: Dict[str, Any] = dict()
        if isinstance(kwargs, dict):
            parsed_kwargs = kwargs
        else:
            for axis in axes:
                parsed_kwargs[axis] = kwargs
        return parsed_kwargs

    def _assign_face_connections(self, fc):
        """Check a dictionary of face connections to make sure all the links are
        consistent.
        """

        if len(fc) > 1:
            raise ValueError(
                "Only one face dimension is supported for now. "
                "Instead found %r" % repr(fc.keys())
            )

        # we will populate this with the axes we find in face_connections
        axis_connections = {}

        facedim = list(fc.keys())[0]
        assert facedim in self._ds

        face_links = fc[facedim]
        for fidx, face_axis_links in face_links.items():
            for axis, axis_links in face_axis_links.items():
                # initialize the axis dict if necssary
                if axis not in axis_connections:
                    axis_connections[axis] = {}
                link_left, link_right = axis_links

                def check_neighbor(link, position):
                    if link is None:
                        return
                    idx, ax, rev = link
                    # need to swap position if the link is reversed
                    correct_position = int(not position) if rev else position
                    try:
                        neighbor_link = face_links[idx][ax][correct_position]
                    except (KeyError, IndexError):
                        raise KeyError(
                            "Couldn't find a face link for face %r"
                            "in axis %r at position %r" % (idx, ax, correct_position)
                        )
                    idx_n, ax_n, rev_n = neighbor_link
                    if ax not in self.axes:
                        raise KeyError("axis %r is not a valid axis" % ax)
                    if ax_n not in self.axes:
                        raise KeyError("axis %r is not a valid axis" % ax_n)
                    if idx not in self._ds[facedim].values:
                        raise IndexError(
                            "%r is not a valid index for face"
                            "dimension %r" % (idx, facedim)
                        )
                    if idx_n not in self._ds[facedim].values:
                        raise IndexError(
                            "%r is not a valid index for face"
                            "dimension %r" % (idx, facedim)
                        )
                    # check for consistent links from / to neighbor
                    if (idx_n != fidx) or (ax_n != axis) or (rev_n != rev):
                        raise ValueError(
                            "Face link mismatch: neighbor doesn't"
                            " correctly link back to this face. "
                            "face: %r, axis: %r, position: %r, "
                            "rev: %r, link: %r, neighbor_link: %r"
                            % (fidx, axis, position, rev, link, neighbor_link)
                        )
                    # convert the axis name to an acutal axis object
                    actual_axis = self.axes[ax]
                    return idx, actual_axis, rev

                left = check_neighbor(link_left, 1)
                right = check_neighbor(link_right, 0)
                axis_connections[axis][fidx] = (left, right)

        for axis, axis_links in axis_connections.items():
            self.axes[axis]._facedim = facedim
            self.axes[axis]._connections = axis_links

    def set_metrics(self, key, value, overwrite=False):
        metric_axes = frozenset(_maybe_promote_str_to_list(key))
        axes_not_found = [ma for ma in metric_axes if ma not in self.axes]
        if len(axes_not_found) > 0:
            raise KeyError(
                f"Metric axes {axes_not_found!r} not compatible with grid axes {tuple(self.axes)!r}"
            )

        metric_value = _maybe_promote_str_to_list(value)
        for metric_varname in metric_value:
            if metric_varname not in self._ds.variables:
                raise KeyError(
                    f"Metric variable {metric_varname} not found in dataset."
                )

        existing_metric_axes = set(self._metrics.keys())
        if metric_axes in existing_metric_axes:
            value_exist = self._metrics.get(metric_axes)
            # resetting coords avoids potential broadcasting / alignment issues
            value_new = self._ds[metric_varname].reset_coords(drop=True)
            did_overwrite = False
            # go through each existing value until data array with matching dimensions is selected
            for idx, ve in enumerate(value_exist):
                # double check if dimensions match
                if set(value_new.dims) == set(ve.dims):
                    if overwrite:
                        # replace existing data array with new data array input
                        self._metrics[metric_axes][idx] = value_new
                        did_overwrite = True
                    else:
                        raise ValueError(
                            f"Metric variable {ve.name} with dimensions {ve.dims} already assigned in metrics."
                            f" Overwrite {ve.name} with {metric_varname} by setting overwrite=True."
                        )
            # if no existing value matches new value dimension-wise, just append new value
            if not did_overwrite:
                self._metrics[metric_axes].append(value_new)
        else:
            # no existing metrics for metric_axes yet; initialize empty list
            self._metrics[metric_axes] = []
            for metric_varname in metric_value:
                metric_var = self._ds[metric_varname].reset_coords(drop=True)
                self._metrics[metric_axes].append(metric_var)

    def _get_dims_from_axis(self, da, axis):
        dim = []
        axis = _maybe_promote_str_to_list(axis)
        for ax in axis:
            if ax in self.axes:
                all_dim = self.axes[ax].coords.values()
                matching_dim = [di for di in all_dim if di in da.dims]
                if len(matching_dim) == 1:
                    dim.append(matching_dim[0])
                else:
                    raise ValueError(
                        f"Did not find single matching dimension {da.dims} from {da.name} corresponding to axis {ax}, got {matching_dim}."
                    )
            else:
                raise KeyError(f"Did not find axis {ax} from data array {da.name}")
        return dim

    def get_metric(self, array, axes):
        """
        Find the metric variable associated with a set of axes for a particular
        array.

        Parameters
        ----------
        array : xarray.DataArray
            The array for which we are looking for a metric. Only its dimensions are considered.
        axes : iterable
            A list of axes for which to find the metric.

        Returns
        -------
        metric : xarray.DataArray
            A metric which can broadcast against ``array``
        """

        metric_vars = None
        array_dims = set(array.dims)

        # Will raise a Value Error if array doesn't have a dimension corresponding to metric axes specified
        # See _get_dims_from_axis
        self._get_dims_from_axis(array, frozenset(axes))

        possible_metric_vars = set(tuple(k) for k in self._metrics.keys())
        possible_combos = set(itertools.permutations(tuple(axes)))
        overlap_metrics = possible_metric_vars.intersection(possible_combos)

        if len(overlap_metrics) > 0:
            # Condition 1: metric with matching axes and dimensions exist
            overlap_metrics = frozenset(*overlap_metrics)
            possible_metrics = self._metrics[overlap_metrics]
            for mv in possible_metrics:
                metric_dims = set(mv.dims)
                if metric_dims.issubset(array_dims):
                    metric_vars = mv
                    break
            if metric_vars is None:
                # Condition 2: interpolate metric with matching axis to desired dimensions
                warnings.warn(
                    f"Metric at {array.dims} being interpolated from metrics at dimensions {mv.dims}. Boundary value set to 'extend'."
                )
                metric_vars = self.interp_like(mv, array, "extend", None)
        else:
            for axis_combinations in iterate_axis_combinations(axes):
                try:
                    # will raise KeyError if the axis combination is not in metrics
                    possible_metric_vars = [
                        self._metrics[ac] for ac in axis_combinations
                    ]
                    for possible_combinations in itertools.product(
                        *possible_metric_vars
                    ):
                        metric_dims = set(
                            [d for mv in possible_combinations for d in mv.dims]
                        )
                        if metric_dims.issubset(array_dims):
                            # Condition 3: use provided metrics with matching dimensions to calculate for required metric
                            metric_vars = possible_combinations
                            break
                        else:
                            # Condition 4: metrics in the wrong position (must interpolate before multiplying)
                            possible_dims = [pc.dims for pc in possible_combinations]
                            warnings.warn(
                                f"Metric at {array.dims} being interpolated from metrics at dimensions {possible_dims}. Boundary value set to 'extend'."
                            )
                            metric_vars = tuple(
                                self.interp_like(pc, array, "extend", None)
                                for pc in possible_combinations
                            )
                    if metric_vars is not None:
                        # return the product of the metrics
                        metric_vars = functools.reduce(operator.mul, metric_vars, 1)
                        break
                except KeyError:
                    pass
        if metric_vars is None:
            raise KeyError(
                f"Unable to find any combinations of metrics for array dims {array_dims!r} and axes {axes!r}"
            )
        return metric_vars

    @docstrings.dedent
    def interp_like(self, array, like, boundary=None, fill_value=None):
        """Compares positions between two data arrays and interpolates array to the position of like if necessary

        Parameters
        ----------
        array : DataArray
            DataArray to interpolate to the position of like
        like : DataArray
            DataArray with desired grid positions for source array
        boundary : str or dict, optional,
            boundary can either be one of {None, 'fill', 'extend', 'extrapolate'}
            * None:  Do not apply any boundary conditions. Raise an error if
              boundary conditions are required for the operation.
            * 'fill':  Set values outside the array boundary to fill_value
              (i.e. a Dirichlet boundary condition.)
            * 'extend': Set values outside the array to the nearest array
              value. (i.e. a limited form of Neumann boundary condition where
              the difference at the boundary will be zero.)
            * 'extrapolate': Set values by extrapolating linearly from the two
              points nearest to the edge
            This sets the default value. It can be overriden by specifying the
            boundary kwarg when calling specific methods.
        fill_value : float, optional
            The value to use in the boundary condition when `boundary='fill'`.

        Returns
        -------
        array : DataArray
            Source data array with updated positions along axes matching with target array
        """

        interp_axes = []
        for axname, axis in self.axes.items():
            try:
                position_array, _ = axis._get_position_name(array)
                position_like, _ = axis._get_position_name(like)
            # This will raise a KeyError if you have multiple axes contained in self,
            # since the for-loop will go through all axes, but the method is applied for only 1 axis at a time
            # This is for cases where an axis is present in self that is not available for either array or like.
            # For the axis you are interested in interpolating, there should be data for it in grid, array, and like.
            except KeyError:
                continue
            if position_like != position_array:
                interp_axes.append(axname)

        array = self.interp(
            array,
            interp_axes,
            fill_value=fill_value,
            boundary=boundary,
        )
        return array

    def __repr__(self):
        summary = ["<xgcm.Grid>"]
        for name, axis in self.axes.items():
            is_periodic = "periodic" if axis._periodic else "not periodic"
            summary.append(
                "%s Axis (%s, boundary=%r):" % (name, is_periodic, axis.boundary)
            )
            summary += axis._coord_desc()
        return "\n".join(summary)

    @docstrings.get_sectionsf("grid_func", sections=["Parameters", "Examples"])
    @docstrings.dedent
    def _grid_func(self, funcname, da, axis, **kwargs):
        """this function calls appropriate functions from `Axis` objects.
        It handles multiple axis input and weighting with metrics

        Parameters
        ----------
        axis : str or list or tuple
            Name of the axis on which to act. Multiple axes can be passed as list or
            tuple (e.g. ``['X', 'Y']``). Functions will be executed over each axis in the
            given order.
        to : str or dict, optional
            The direction in which to shift the array (can be ['center','left','right','inner','outer']).
            If not specified, default will be used.
            Optionally a dict with seperate values for each axis can be passed (see example)
            Optionally a dict with seperate values for each axis can be passed (see example)
        boundary : None or str or dict, optional
            A flag indicating how to handle boundaries:

            * None:  Do not apply any boundary conditions. Raise an error if
              boundary conditions are required for the operation.
            * 'fill':  Set values outside the array boundary to fill_value
              (i.e. a Dirichlet boundary condition.)
            * 'extend': Set values outside the array to the nearest array
              value. (i.e. a limited form of Neumann boundary condition.)

            Optionally a dict with separate values for each axis can be passed (see example)
        fill_value : {float, dict}, optional
            The value to use in the boundary condition with `boundary='fill'`.
            Optionally a dict with seperate values for each axis can be passed (see example)
        vector_partner : dict, optional
            A single key (string), value (DataArray).
            Optionally a dict with seperate values for each axis can be passed (see example)
        metric_weighted : str or tuple of str or dict, optional
            If an axis or list of axes is specified,
            the appropriate grid metrics will be used to determined the weight for interpolation.
            E.g. if passing `metric_weighted=['X', 'Y']`, values will be weighted by horizontal area.
            If `False` (default), the points will be weighted equally.
            Optionally a dict with seperate values for each axis can be passed (see example)

        """

        if (not isinstance(axis, list)) and (not isinstance(axis, tuple)):
            axis = [axis]
        # parse multi axis kwargs like e.g. `boundary`
        multi_kwargs = {k: self._as_axis_kwarg_mapping(v) for k, v in kwargs.items()}

        out = da
        for axx in axis:
            kwargs = {k: v[axx] for k, v in multi_kwargs.items()}
            ax = self.axes[axx]
            kwargs.setdefault("boundary", ax.boundary)
            func = getattr(ax, funcname)
            metric_weighted = kwargs.pop("metric_weighted", False)

            if isinstance(metric_weighted, str):
                metric_weighted = (metric_weighted,)

            if metric_weighted:
                metric = self.get_metric(out, metric_weighted)
                out = out * metric

            out = func(out, **kwargs)

            if metric_weighted:
                metric_new = self.get_metric(out, metric_weighted)
                out = out / metric_new

        return out

    def pad(self, *arrays, boundary_width=None, boundary=None, fill_value=None):
        """
        Pads the boundary of given arrays along given Axes, according to information in Axes.boundary.

        Parameters
        ----------
        arrays : Sequence[xarray.DataArray]
            Arrays to pad according to boundary and boundary_width.
        boundary_width : Dict[str: Tuple[int, int]
            The widths of the boundaries at the edge of each array.
            Supplied in a mapping of the form {axis_name: (lower_width, upper_width)}.
        boundary : {None, 'fill', 'extend', 'extrapolate', dict}, optional
            A flag indicating how to handle boundaries:
            * None: Do not apply any boundary conditions. Raise an error if
              boundary conditions are required for the operation.
            * 'fill':  Set values outside the array boundary to fill_value
              (i.e. a Dirichlet boundary condition.)
            * 'extend': Set values outside the array to the nearest array
              value. (i.e. a limited form of Neumann boundary condition.)
            * 'extrapolate': Set values by extrapolating linearly from the two
              points nearest to the edge
            Optionally a dict mapping axis name to separate values for each axis
            can be passed.
        fill_value : {float, dict}, optional
            The value to use in boundary conditions with `boundary='fill'`.
            Optionally a dict mapping axis name to separate values for each axis
            can be passed. Default is 0.
        """
        # TODO accept a general padding function like numpy.pad does as an argument to boundary

        if not boundary_width:
            raise ValueError("Must provide the widths of the boundaries")

        if boundary and isinstance(boundary, str):
            boundary = {ax_name: boundary for ax_name in self.axes.keys()}
        if fill_value is None:
            fill_value = 0.0
        if isinstance(fill_value, float):
            fill_value = {ax_name: fill_value for ax_name in self.axes.keys()}
        # xgcm uses a default fill value of 0, while xarray uses nan.
        fill_value = {k: 0.0 if v is None else v for k, v in fill_value.items()}

        padded = []
        for da in arrays:
            new_da = da
            for ax, widths in boundary_width.items():
                axis = self.axes[ax]
                _, dim = axis._get_position_name(da)

                # Use default boundary for axis unless overridden
                if boundary:
                    ax_boundary = boundary[ax]
                else:
                    ax_boundary = axis.boundary

                if ax_boundary == "extrapolate":
                    # TODO implement extrapolation
                    raise NotImplementedError
                elif ax_boundary is None:
                    # TODO this is necessary, but also seems inconsistent with the docstring, which says that None = "no boundary condition"
                    ax_boundary = "periodic"

                # TODO avoid repeatedly calling xarray pad
                try:
                    mode = _XGCM_BOUNDARY_KWARG_TO_XARRAY_PAD_KWARG[ax_boundary]
                except KeyError:
                    raise ValueError(
                        f"{ax_boundary} is not a supported type of boundary"
                    )

                if mode == "constant":
                    new_da = new_da.pad(
                        {dim: widths}, mode, constant_values=fill_value[ax]
                    )
                else:
                    new_da = new_da.pad({dim: widths}, mode)

            padded.append(new_da)

        return padded

    def _1d_grid_ufunc_dispatch(
        self,
        funcname,
        da,
        axis,
        to=None,
        keep_coords=False,
        metric_weighted: Union[
            str, Iterable[str], Dict[str, Union[str, Iterable[str]]]
        ] = None,
        **kwargs,
    ):
        """
        Calls appropriate 1D grid ufuncs on data, along the specified axes, sequentially.

        Parameters
        ----------
        axis : str or list or tuple
            Name of the axis on which to act. Multiple axes can be passed as list or
            tuple (e.g. ``['X', 'Y']``). Functions will be executed over each axis in the
            given order.
        to : str or dict, optional
            The direction in which to shift the array (can be ['center','left','right','inner','outer']).
            Can be passed as a single str to use for all axis, or as a dict with separate values for each axis.
            If not specified, the `default_shifts` stored in each Axis object will be used for that axis.
        """

        if isinstance(axis, str):
            axis = [axis]

        # convert input arguments into axes-kwarg mappings
        to = self._as_axis_kwarg_mapping(to)

        if isinstance(metric_weighted, str):
            metric_weighted = (metric_weighted,)
        metric_weighted = self._as_axis_kwarg_mapping(metric_weighted)

        # If I understand correctly, this could contain some other kwargs, which are not appropriate to convert
        # Note that the option to pass boundary (actually padding) options on the method will be deprecated,
        # so for now I will just store everything I need here.
        VALID_BOUNDARY_KWARGS = ["boundary", "periodic", "fill_value"]
        kwargs = {
            k: self._as_axis_kwarg_mapping(v) if k in VALID_BOUNDARY_KWARGS else v
            for k, v in kwargs.items()
        }

        # Now check if some of the values not provided in the kwargs are set as grid properties
        # In the future grid object properties should be the only way to access that information
        # and we can remove this.
        kwargs_with_defaults = {}

        for k in set(
            list(kwargs.keys()) + VALID_BOUNDARY_KWARGS
        ):  # iterate over all axis properties and any additional keys of `kwarg`
            if k in VALID_BOUNDARY_KWARGS:
                defaults = getattr(self, k, {})
                kwargs_input = kwargs.get(k, {})
                # overwrite if given as input
                defaults.update(kwargs_input)
                kwargs_with_defaults[k] = defaults
            else:
                kwargs_with_defaults[k] = kwargs[k]
        kwargs = kwargs_with_defaults

        # Lastly go through the inputs axis by axis, and replace
        # boundary with 'periodic' if periodic is True
        # (again this is temporary until `periodic` is deprecated)
        if "periodic" in kwargs.keys():
            boundary = kwargs.get("boundary", {})
            new_boundary = {
                k: "periodic"
                for k in kwargs["periodic"].keys()
                if kwargs["periodic"].get(k, False)
            }
            boundary.update(new_boundary)
            kwargs["boundary"] = boundary
        # remove the periodic input
        kwargs = {k: v for k, v in kwargs.items() if k != "periodic"}

        signatures = self._create_1d_grid_ufunc_signatures(da, axis=axis, to=to)

        # if any dims are chunked then we need dask
        if isinstance(da.data, Dask_Array):
            dask = "parallelized"
        else:
            dask = "forbidden"

        array = da
        # Apply 1D function over multiple axes
        # TODO This will call xarray.apply_ufunc once for each axis, but if signatures + kwargs are the same then we
        # TODO only actually need to call apply_ufunc once for those axes
        for signature_1d, ax_name in zip(signatures, axis):

            grid_ufunc, remaining_kwargs = _select_grid_ufunc(
                funcname, signature_1d, module=gridops, **kwargs
            )
            ax_metric_weighted = metric_weighted[ax_name]

            if ax_metric_weighted:
                metric = self.get_metric(array, ax_metric_weighted)
                array = array * metric

            # if chunked along core dim then we need map_overlap
<<<<<<< HEAD
            print(type(array.data))
            core_dim = self._get_dims_from_axis(da, ax_name)
            print(core_dim)
            print(remaining_kwargs)
=======
            core_dim = self._get_dims_from_axis(da, ax_name)
>>>>>>> 01f59f7a
            if _has_chunked_core_dims(array, core_dim):
                map_overlap = True
                dask = "allowed"
            else:
                map_overlap = False

            array = grid_ufunc(
                self,
                array,
<<<<<<< HEAD
                axis=[ax_name],
=======
                axis=[(ax_name,)],
>>>>>>> 01f59f7a
                keep_coords=keep_coords,
                dask=dask,
                map_overlap=map_overlap,
                **remaining_kwargs,
            )

            if ax_metric_weighted:
                metric = self.get_metric(array, ax_metric_weighted)
                array = array / metric

        return self._transpose_to_keep_same_dim_order(da, array, axis)

    def _create_1d_grid_ufunc_signatures(self, da, axis, to):
        """
        Create a list of signatures to pass to apply_grid_ufunc.

        Created from data, list of input axes, and list of target axis positions.
        One separate signature is created for each axis the 1D ufunc is going to be applied over.
        """
        signatures = []
        for ax_name in axis:
            ax = self.axes[ax_name]

            from_pos, _ = ax._get_position_name(da)  # removed `dim` since it wasnt used

            to_pos = to[ax_name]
            if to_pos is None:
                to_pos = ax._default_shifts[from_pos]

            signature_1d = f"({ax_name}:{from_pos})->({ax_name}:{to_pos})"
            signatures.append(signature_1d)

        return signatures

    def _transpose_to_keep_same_dim_order(self, da, result, axis):
        """Reorder DataArray dimensions to match the original input."""

        initial_dims = da.dims

        shifted_dims = {}
        for ax_name in axis:
            ax = self.axes[ax_name]

            _, old_dim = ax._get_position_name(da)
            _, new_dim = ax._get_position_name(result)
            shifted_dims[old_dim] = new_dim

        output_dims_but_in_original_order = [
            shifted_dims[dim] if dim in shifted_dims else dim for dim in initial_dims
        ]

        return result.transpose(*output_dims_but_in_original_order)

    def apply_as_grid_ufunc(
        self,
        func,
        *args,
        signature="",
        boundary_width=None,
        boundary=None,
        fill_value=None,
        dask="forbidden",
        **kwargs,
    ):
        """
        Apply a function to the given arguments in a grid-aware manner.

        The relationship between xgcm axes on the input and output are specified by
        `signature`. Wraps xarray.apply_ufunc, but determines the core dimensions
        from the grid and signature passed.

        Parameters
        ----------
        func : callable
            Function to call like `func(*args, **kwargs)` on numpy-like unlabeled
            arrays (`.data`).

            Passed directly on to `xarray.apply_ufunc`.
        signature : string
            Grid universal function signature. Specifies the xgcm.Axis names and
            positions for each input and output variable, e.g.,

            ``"(X:center)->(X:left)"`` for ``diff_center_to_left(a)`.
        boundary_width : Dict[str: Tuple[int, int]
            The widths of the boundaries at the edge of each array.
            Supplied in a mapping of the form {axis_name: (lower_width, upper_width)}.
        boundary : {None, 'fill', 'extend', 'extrapolate', dict}, optional
            A flag indicating how to handle boundaries:
            * None: Do not apply any boundary conditions. Raise an error if
              boundary conditions are required for the operation.
            * 'fill':  Set values outside the array boundary to fill_value
              (i.e. a Dirichlet boundary condition.)
            * 'extend': Set values outside the array to the nearest array
              value. (i.e. a limited form of Neumann boundary condition.)
            * 'extrapolate': Set values by extrapolating linearly from the two
              points nearest to the edge
            Optionally a dict mapping axis name to separate values for each axis
            can be passed.
        fill_value : {float, dict}, optional
            The value to use in boundary conditions with `boundary='fill'`.
            Optionally a dict mapping axis name to separate values for each axis
            can be passed. Default is 0.
        dask : {"forbidden", "allowed", "parallelized"}, default: "forbidden"
            How to handle applying to objects containing lazy data in the form of
            dask arrays. Passed directly on to `xarray.apply_ufunc`.

        Returns
        -------
        results
            The result of the call to `xarray.apply_ufunc`, but including the coordinates
            given by the signature, which are read from the grid. Output is either a single
            object or a tuple of such objects.

        See Also
        --------
        apply_as_grid_ufunc
        as_grid_ufunc
        """
        return apply_as_grid_ufunc(
            func,
            *args,
            grid=self,
            signature=signature,
            boundary_width=boundary_width,
            boundary=boundary,
            fill_value=fill_value,
            dask=dask,
            **kwargs,
        )

    @docstrings.dedent
    def interp(self, da, axis, **kwargs):
        """
        Interpolate neighboring points to the intermediate grid point along
        this axis.


        Parameters
        ----------
        %(grid_func.parameters)s

        Examples
        --------
        %(grid_func.examples)s

        Returns
        -------
        da_i : xarray.DataArray
            The interpolated data

        Examples
        --------
        Each keyword argument can be provided as a `per-axis` dictionary. For instance,
        if a global 2D dataset should be interpolated on both X and Y axis, but it is
        only periodic in the X axis, we can do this:

        >>> grid.interp(da, ["X", "Y"], periodic={"X": True, "Y": False})
        """
        return self._1d_grid_ufunc_dispatch("interp", da, axis, **kwargs)

    @docstrings.dedent
    def diff(self, da, axis, **kwargs):
        """
        Difference neighboring points to the intermediate grid point.

        Parameters
        ----------
        %(grid_func.parameters)s

        Examples
        --------
        %(grid_func.examples)s

        Returns
        -------
        da_i : xarray.DataArray
            The differenced data

        Examples
        --------
        Each keyword argument can be provided as a `per-axis` dictionary. For instance,
        if a global 2D dataset should be differenced on both X and Y axis, but the fill
        value at the boundary should be differenc for each axis, we can do this:

        >>> grid.diff(da, ["X", "Y"], fill_value={"X": 0, "Y": 100})
        """
        return self._1d_grid_ufunc_dispatch("diff", da, axis, **kwargs)

    @docstrings.dedent
    def min(self, da, axis, **kwargs):
        """
        Minimum of neighboring points on the intermediate grid point.

        Parameters
        ----------
        %(grid_func.parameters)s

        Examples
        --------
        %(grid_func.examples)s

        Returns
        -------
        da_i : xarray.DataArray
            The mimimum data

        Examples
        --------
        Each keyword argument can be provided as a `per-axis` dictionary. For instance,
        if we want to find the minimum of sourrounding grid cells for a global 2D dataset
        in both X and Y axis, but the fill value at the boundary should be different
        for each axis, we can do this:

        >>> grid.min(da, ["X", "Y"], fill_value={"X": 0, "Y": 100})
        """
        return self._1d_grid_ufunc_dispatch("min", da, axis, **kwargs)

    @docstrings.dedent
    def max(self, da, axis, **kwargs):
        """
        Maximum of neighboring points on the intermediate grid point.

        Parameters
        ----------
        %(grid_func.parameters)s

        Examples
        --------
        %(grid_func.examples)s

        Returns
        -------
        da_i : xarray.DataArray
            The maximum data

        Examples
        --------
        Each keyword argument can be provided as a `per-axis` dictionary. For instance,
        if we want to find the maximum of sourrounding grid cells for a global 2D dataset
        in both X and Y axis, but the fill value at the boundary should be different
        for each axis, we can do this:

        >>> grid.max(da, ["X", "Y"], fill_value={"X": 0, "Y": 100})
        """
        return self._1d_grid_ufunc_dispatch("max", da, axis, **kwargs)

    @docstrings.dedent
    def cumsum(self, da, axis, **kwargs):
        """
        Cumulatively sum a DataArray, transforming to the intermediate axis
        position.

        Parameters
        ----------
        %(grid_func.parameters)s

        Examples
        --------
        %(grid_func.examples)s

        Returns
        -------
        da_i : xarray.DataArray
            The cumsummed data

        Examples
        --------
        Each keyword argument can be provided as a `per-axis` dictionary. For instance,
        if we want to compute the cumulative sum of global 2D dataset
        in both X and Y axis, but the fill value at the boundary should be different
        for each axis, we can do this:

        >>> grid.max(da, ["X", "Y"], fill_value={"X": 0, "Y": 100})
        """
        return self._grid_func("cumsum", da, axis, **kwargs)

    def _apply_vector_function(self, function, vector, **kwargs):
        # the keys, should be axis names
        assert len(vector) == 2

        # this is currently only tested for c-grid vectors defined on edges
        # moving to cell centers. We need to detect if we got something else
        to = kwargs.get("to", "center")
        if to != "center":
            raise NotImplementedError(
                "Only vector interpolation to cell "
                "center is implemented, but got "
                "to=%r" % to
            )
        for axis_name, component in vector.items():
            axis = self.axes[axis_name]
            position, coord = axis._get_position_name(component)
            if position == "center":
                raise NotImplementedError(
                    "Only vector interpolation to cell "
                    "center is implemented, but vector "
                    "%s component is defined at center "
                    "(dims: %r)" % (axis_name, component.dims)
                )

        x_axis_name, y_axis_name = list(vector)
        x_axis, y_axis = self.axes[x_axis_name], self.axes[y_axis_name]

        # apply for each component
        x_component = function(
            x_axis,
            vector[x_axis_name],
            vector_partner={y_axis_name: vector[y_axis_name]},
            **kwargs,
        )

        y_component = function(
            y_axis,
            vector[y_axis_name],
            vector_partner={x_axis_name: vector[x_axis_name]},
            **kwargs,
        )

        return {x_axis_name: x_component, y_axis_name: y_component}

    @docstrings.dedent
    def interp_2d_vector(self, vector, **kwargs):
        """
        Interpolate a 2D vector to the intermediate grid point. This method is
        only necessary for complex grid topologies.

        Parameters
        ----------
        vector : dict
            A dictionary with two entries. Keys are axis names, values are
            vector components along each axis.

        %(neighbor_binary_func.parameters.no_f)s

        Returns
        -------
        vector_interp : dict
            A dictionary with two entries. Keys are axis names, values
            are interpolated vector components along each axis
        """

        return self._apply_vector_function(Axis.interp, vector, **kwargs)

    @docstrings.dedent
    def derivative(self, da, axis, **kwargs):
        """
        Take the centered-difference derivative along specified axis.

        Parameters
        ----------
        axis : str
            Name of the axis on which to act
        %(grid_func.parameters)s

        Returns
        -------
        da_i : xarray.DataArray
            The differentiated data
        """

        ax = self.axes[axis]
        diff = ax.diff(da, **kwargs)
        dx = self.get_metric(diff, (axis,))
        return diff / dx

    @docstrings.dedent
    def integrate(self, da, axis, **kwargs):
        """
        Perform finite volume integration along specified axis or axes,
        accounting for grid metrics. (e.g. cell length, area, volume)

        Parameters
        ----------
        axis : str, list of str
            Name of the axis on which to act
        **kwargs: dict
            Additional arguments passed to `xarray.DataArray.sum`

        Returns
        -------
        da_i : xarray.DataArray
            The integrated data
        """

        weight = self.get_metric(da, axis)
        weighted = da * weight
        # TODO: We should integrate xarray.weighted once available.

        # get dimension(s) corresponding to `da` and `axis` input
        dim = self._get_dims_from_axis(da, axis)

        return weighted.sum(dim, **kwargs)

    @docstrings.dedent
    def cumint(self, da, axis, **kwargs):
        """
        Perform cumulative integral along specified axis or axes,
        accounting for grid metrics. (e.g. cell length, area, volume)

        Parameters
        ----------
        axis : str, list of str
            Name of the axis on which to act
        %(grid_func.parameters)s

        Returns
        -------
        da_i : xarray.DataArray
            The cumulatively integrated data
        """

        weight = self.get_metric(da, axis)
        weighted = da * weight
        # TODO: We should integrate xarray.weighted once available.

        return self.cumsum(weighted, axis, **kwargs)

    @docstrings.dedent
    def average(self, da, axis, **kwargs):
        """
        Perform weighted mean reduction along specified axis or axes,
        accounting for grid metrics. (e.g. cell length, area, volume)

        Parameters
        ----------
        axis : str, list of str
            Name of the axis on which to act
        **kwargs: dict
            Additional arguments passed to `xarray.DataArray.weighted.mean`

        Returns
        -------
        da_i : xarray.DataArray
            The averaged data
        """

        weight = self.get_metric(da, axis)
        weighted = da.weighted(weight)

        # get dimension(s) corresponding to `da` and `axis` input
        dim = self._get_dims_from_axis(da, axis)
        return weighted.mean(dim, **kwargs)

    def transform(self, da, axis, target, **kwargs):
        """Convert an array of data to new 1D-coordinates along `axis`.
        The method takes a multidimensional array of data `da` and
        transforms it onto another data_array `target_data` in the
        direction of the axis (for each 1-dimensional 'column').

        `target_data` can be e.g. the existing coordinate along an
        axis, like depth. xgcm automatically detects the appropriate
        coordinate and then transforms the data from the input
        positions to the desired positions defined in `target`. This
        is the default behavior. The method can also be used for more
        complex cases like transforming a dataarray into new
        coordinates that are defined by e.g. a tracer field like
        temperature, density, etc.

        Currently two methods are supported to carry out the
        transformation:

        - 'linear': Values are linear interpolated between 1D columns
          along `axis` of `da` and `target_data`. This method requires
          `target_data` to increase/decrease monotonically. `target`
          values are interpreted as new cell centers in this case. By
          default this method will return nan for values in `target` that
          are outside of the range of `target_data`, setting
          `mask_edges=False` results in the default np.interp behavior of
          repeated values.

        - 'conservative': Values are transformed while conserving the
          integral of `da` along each 1D column. This method can be used
          with non-monotonic values of `target_data`. Currently this will
          only work with extensive quantities (like heat, mass, transport)
          but not with intensive quantities (like temperature, density,
          velocity). N given `target` values are interpreted as cell-bounds
          and the returned array will have N-1 elements along the newly
          created coordinate, with coordinate values that are interpolated
          between `target` values.

        Parameters
        ----------
        da : xr.DataArray
            Input data
        axis : str
            Name of the axis on which to act
        target : {np.array, xr.DataArray}
            Target points for transformation. Dependin on the method is
            interpreted as cell center (method='linear') or cell bounds
            (method='conservative).
            Values correpond to `target_data` or the existing coordinate
            along the axis (if `target_data=None`). The name of the
            resulting new coordinate is determined by the input type.
            When passed as numpy array the resulting dimension is named
            according to `target_data`, if provided as xr.Dataarray
            naming is inferred from the `target` input.
        target_data : xr.DataArray, optional
            Data to transform onto (e.g. a tracer like density or temperature).
            Defaults to None, which infers the appropriate coordinate along
            `axis` (e.g. the depth).
        method : str, optional
            Method used to transform, by default "linear"
        mask_edges : bool, optional
            If activated, `target` values outside the range of `target_data`
            are masked with nan, by default True. Only applies to 'linear' method.
        bypass_checks : bool, optional
            Only applies for `method='linear'`.
            Option to bypass logic to flip data if monotonically decreasing along the axis.
            This will improve performance if True, but the user needs to ensure that values
            are increasing alon the axis.
        suffix : str, optional
            Customizable suffix to the name of the output array. This will
            be added to the original name of `da`. Defaults to `_transformed`.

        Returns
        -------
        xr.DataArray
            The transformed data


        """

        ax = self.axes[axis]
        return ax.transform(da, target, **kwargs)

    @docstrings.dedent
    def diff_2d_vector(self, vector, **kwargs):
        """
        Difference a 2D vector to the intermediate grid point. This method is
        only necessary for complex grid topologies.

        Parameters
        ----------
        vector : dict
            A dictionary with two entries. Keys are axis names, values are
            vector components along each axis.

        %(neighbor_binary_func.parameters.no_f)s

        Returns
        -------
        vector_diff : dict
            A dictionary with two entries. Keys are axis names, values
            are differenced vector components along each axis
        """

        return self._apply_vector_function(Axis.diff, vector, **kwargs)


def _select_grid_ufunc(funcname, signature, module, **kwargs):
    # TODO to select via other kwargs (e.g. boundary) the signature of this function needs to be generalised

    def is_grid_ufunc(obj):
        return isinstance(obj, GridUFunc)

    # This avoids defining a list of functions in gridops.py
    all_predefined_ufuncs = inspect.getmembers(module, is_grid_ufunc)

    name_matching_ufuncs = [
        f for name, f in all_predefined_ufuncs if name.startswith(funcname)
    ]
    if len(name_matching_ufuncs) == 0:
        raise NotImplementedError(
            f"Could not find any pre-defined {funcname} grid ufuncs"
        )

    signature_matching_ufuncs = [
        f
        for f in name_matching_ufuncs
        if _signatures_equivalent(f.signature, signature)
    ]
    if len(signature_matching_ufuncs) == 0:
        raise NotImplementedError(
            f"Could not find any pre-defined {funcname} grid ufuncs with signature {signature}"
        )

    matching_ufuncs = signature_matching_ufuncs

    # TODO select via any other kwargs (such as boundary? metrics?) once implemented
    all_kwargs = kwargs.copy()
    # boundary = kwargs.pop("boundary", None)
    # if boundary:
    #    matching_ufuncs = [uf for uf in matching_ufuncs if uf.boundary == boundary]

    if len(matching_ufuncs) > 1:
        # TODO include kwargs used to match in this error message
        raise ValueError(
            f"Function {funcname} with signature='{signature}' and kwargs={all_kwargs} is an ambiguous selection"
        )
    elif len(matching_ufuncs) == 0:
        raise NotImplementedError(
            f"Could not find any pre-defined {funcname} grid ufuncs with signature='{signature}' and kwargs"
            f"={all_kwargs}"
        )
    else:
        # Exactly 1 matching function
        return matching_ufuncs[0], kwargs


def raw_interp_function(data_left, data_right):
    # linear, centered interpolation
    # TODO: generalize to higher order interpolation
    return 0.5 * (data_left + data_right)


def raw_diff_function(data_left, data_right):
    return data_right - data_left


def raw_min_function(data_left, data_right):
    return np.minimum(data_right, data_left)


def raw_max_function(data_left, data_right):
    return np.maximum(data_right, data_left)


_other_docstring_options = """
    * 'dirichlet'
       The value of the array at the boundary point is specified by
       `fill_value`.
    * 'neumann'
       The value of the array diff at the boundary point is
       specified[1]_ by `fill_value`.

        .. [1] https://en.wikipedia.org/wiki/Dirichlet_boundary_condition
        .. [2] https://en.wikipedia.org/wiki/Neumann_boundary_condition
"""<|MERGE_RESOLUTION|>--- conflicted
+++ resolved
@@ -1788,14 +1788,7 @@
                 array = array * metric
 
             # if chunked along core dim then we need map_overlap
-<<<<<<< HEAD
-            print(type(array.data))
             core_dim = self._get_dims_from_axis(da, ax_name)
-            print(core_dim)
-            print(remaining_kwargs)
-=======
-            core_dim = self._get_dims_from_axis(da, ax_name)
->>>>>>> 01f59f7a
             if _has_chunked_core_dims(array, core_dim):
                 map_overlap = True
                 dask = "allowed"
@@ -1805,11 +1798,7 @@
             array = grid_ufunc(
                 self,
                 array,
-<<<<<<< HEAD
-                axis=[ax_name],
-=======
                 axis=[(ax_name,)],
->>>>>>> 01f59f7a
                 keep_coords=keep_coords,
                 dask=dask,
                 map_overlap=map_overlap,
